--- conflicted
+++ resolved
@@ -13,13 +13,10 @@
 🏃 Motion, person, animal and vehicle detection events for automations.
 
 🔧 Supports NVR-based streaming (Reolink RLN36) and improved Reolink discovery.
-<<<<<<< HEAD
-=======
 
 🔔 Doorbell presses override NVR routing to stream and snapshot directly from the camera.
 
 📺 View cameras as Action Tiles or combine them in a Camera Group.
->>>>>>> ff0c0c1f
 
 ⚙️ Requirements
 SmartThings Hub (Edge compatible)
