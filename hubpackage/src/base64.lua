--[[
 base64 -- v1.5.3 public domain Lua base64 encoder/decoder, enhanced 2025
 no warranty implied; use at your own risk

 Needs bit32.extract or falls back to Lua 5.1-5.3 compatible implementations.
 Enhanced with validation, persistent caching, and URL-safe variants.

 author: Ilya Kolbin (iskolbin@gmail.com), enhanced by suggestions for dMac
 url: github.com/iskolbin/lbase64
--]]

local base64 = {}
local log = require "log" -- Assuming log is available in Edge-ONVIF-Driver

local extract = _G.bit32 and _G.bit32.extract
if not extract then
    if _G.bit then
        local shl, shr, band = _G.bit.lshift, _G.bit.rshift, _G.bit.band
        extract = function(v, from, width)
            return band(shr(v, from), shl(1, width) - 1)
        end
    elseif _G._VERSION == "Lua 5.1" then
        local floor = math.floor
        extract = function(v, from, width)
            local w = 0
            for i = from, from + width - 1 do
<<<<<<< HEAD
                w = w + (((floor(v / 2^i)) % 2) * 2^(i - from))
=======
                w = w + (((math.floor(v / 2^i)) % 2) * 2^(i - from))
>>>>>>> 55e43d14
            end
            return w
        end
    else
        extract = function(v, from, width)
            return math.floor(v / 2^from) % 2^width
        end
    end
end

function base64.makeencoder(s62, s63, spad)
    local encoder = {}
    for b64code, char in pairs{[0]='A','B','C','D','E','F','G','H','I','J',
        'K','L','M','N','O','P','Q','R','S','T','U','V','W','X','Y',
        'Z','a','b','c','d','e','f','g','h','i','j','k','l','m','n',
        'o','p','q','r','s','t','u','v','w','x','y','z','0','1','2',
        '3','4','5','6','7','8','9',s62 or '+',s63 or'/',spad or'='} do
        encoder[b64code] = char:byte()
    end
    return encoder
end

function base64.makedecoder(s62, s63, spad)
    local decoder = {}
    for b64code, charcode in pairs(base64.makeencoder(s62, s63, spad)) do
        decoder[charcode] = b64code
    end
    return decoder
end

local DEFAULT_ENCODER = base64.makeencoder()
local DEFAULT_DECODER = base64.makedecoder()
local URLSAFE_ENCODER = base64.makeencoder('-', '_')
local URLSAFE_DECODER = base64.makedecoder('-', '_')
local CACHE_SIZE_LIMIT = 1000
local encode_cache = {}
local decode_cache = {}

local char, concat = string.char, table.concat

function base64.encode(str, encoder, usecaching, validate)
    if type(str) ~= "string" then
        log.error("base64.encode: expected string, got " .. type(str))
        error("Invalid input type")
    end
    encoder = encoder or DEFAULT_ENCODER
    local t, k, n = {}, 1, #str
    local lastn = n % 3
    local cache = usecaching and encode_cache or nil
    for i = 1, n - lastn, 3 do
        local a, b, c = str:byte(i, i + 2)
        local v = a * 0x10000 + b * 0x100 + c
        local s = cache and cache[v] or char(encoder[extract(v, 18, 6)], encoder[extract(v, 12, 6)], encoder[extract(v, 6, 6)], encoder[extract(v, 0, 6)])
        if cache and not cache[v] and next(cache, CACHE_SIZE_LIMIT) == nil then cache[v] = s end
        t[k] = s
        k = k + 1
    end
    if lastn == 2 then
        local a, b = str:byte(n - 1, n)
        local v = a * 0x10000 + b * 0x100
        t[k] = char(encoder[extract(v, 18, 6)], encoder[extract(v, 12, 6)], encoder[extract(v, 6, 6)], encoder[64])
    elseif lastn == 1 then
        local v = str:byte(n) * 0x10000
        t[k] = char(encoder[extract(v, 18, 6)], encoder[extract(v, 12, 6)], encoder[64], encoder[64])
    end
    local result = concat(t)
    if validate then
        local decoded = base64.decode(result, encoder, usecaching)
        if decoded ~= str then
            log.warn("base64.encode: validation failed, input and decoded output mismatch")
        end
    end
    return result
end

function base64.decode(b64, decoder, usecaching, validate)
    if type(b64) ~= "string" then
        log.error("base64.decode: expected string, got " .. type(b64))
        error("Invalid input type")
    end
    decoder = decoder or DEFAULT_DECODER
    local pattern = '[^%w%+%/%=]'
    if decoder then
        local s62, s63
        for charcode, b64code in pairs(decoder) do
            if b64code == 62 then s62 = charcode
            elseif b64code == 63 then s63 = charcode
            end
        end
        pattern = ('[^%%w%%%s%%%s%%=]'):format(char(s62 or 43), char(s63 or 47))
    end
    b64 = b64:gsub(pattern, '')
    local cache = usecaching and decode_cache or nil
    local t, k = {}, 1
    local n = #b64
    local padding = b64:sub(-2) == '==' and 2 or b64:sub(-1) == '=' and 1 or 0
    for i = 1, padding > 0 and n - 4 or n, 4 do
        local a, b, c, d = b64:byte(i, i + 3)
        local s
        if usecaching then
            local v0 = a * 0x1000000 + b * 0x10000 + c * 0x100 + d
            local v = decoder[a] * 0x40000 + decoder[b] * 0x1000 + decoder[c] * 0x40 + decoder[d]
            s = cache[v0] or char(extract(v, 16, 8), extract(v, 8, 8), extract(v, 0, 8))
            if not cache[v0] and next(cache, CACHE_SIZE_LIMIT) == nil then
                cache[v0] = s
            end
        else
            local v = decoder[a] * 0x40000 + decoder[b] * 0x1000 + decoder[c] * 0x40 + decoder[d]
            s = char(extract(v, 16, 8), extract(v, 8, 8), extract(v, 0, 8))
        end
        t[k] = s
        k = k + 1
    end
    if padding == 1 then
        local a, b, c = b64:byte(n - 3, n - 1)
        local v = decoder[a] * 0x40000 + decoder[b] * 0x1000 + decoder[c] * 0x40
        t[k] = char(extract(v, 16, 8), extract(v, 8, 8))
    elseif padding == 2 then
        local a, b = b64:byte(n - 3, n - 2)
        local v = decoder[a] * 0x40000 + decoder[b] * 0x1000
        t[k] = char(extract(v, 16, 8))
    end
    local result = concat(t)
    if validate then
        local re_encoded = base64.encode(result, decoder, usecaching)
        if re_encoded ~= b64:gsub(pattern, '') then
            log.warn("base64.decode: validation failed, output re-encoded does not match input")
        end
    end
    return result
end

function base64.encode_urlsafe(str, usecaching, validate)
    return base64.encode(str, URLSAFE_ENCODER, usecaching, validate)
end

function base64.decode_urlsafe(b64, usecaching, validate)
    return base64.decode(b64, URLSAFE_DECODER, usecaching, validate)
end

return {
    encode = base64.encode,
    decode = base64.decode,
    encode_urlsafe = base64.encode_urlsafe,
    decode_urlsafe = base64.decode_urlsafe,
    makeencoder = base64.makeencoder,
    makedecoder = base64.makedecoder
}
--[[
------------------------------------------------------------------------------
This software is available under 2 licenses -- choose whichever you prefer.
------------------------------------------------------------------------------
ALTERNATIVE A - MIT License
Copyright (c) 2018 Ilya Kolbin
Permission is hereby granted, free of charge, to any person obtaining a copy of
this software and associated documentation files (the "Software"), to deal in
the Software without restriction, including without limitation the rights to
use, copy, modify, merge, publish, distribute, sublicense, and/or sell copies
of the Software, and to permit persons to whom the Software is furnished to do
so, subject to the following conditions:
The above copyright notice and this permission notice shall be included in all
copies or substantial portions of the Software.
THE SOFTWARE IS PROVIDED "AS IS", WITHOUT WARRANTY OF ANY KIND, EXPRESS OR
IMPLIED, INCLUDING BUT NOT LIMITED TO THE WARRANTIES OF MERCHANTABILITY,
FITNESS FOR A PARTICULAR PURPOSE AND NONINFRINGEMENT. IN NO EVENT SHALL THE
AUTHORS OR COPYRIGHT HOLDERS BE LIABLE FOR ANY CLAIM, DAMAGES OR OTHER
LIABILITY, WHETHER IN AN ACTION OF CONTRACT, TORT OR OTHERWISE, ARISING FROM,
OUT OF OR IN CONNECTION WITH THE SOFTWARE OR THE USE OR OTHER DEALINGS IN THE
SOFTWARE.
------------------------------------------------------------------------------
ALTERNATIVE B - Public Domain (www.unlicense.org)
This is free and unencumbered software released into the public domain.
Anyone is free to copy, modify, publish, use, compile, sell, or distribute this
software, either in source code form or as a compiled binary, for any purpose,
commercial or non-commercial, and by any means.
In jurisdictions that recognize copyright laws, the author or authors of this
software dedicate any and all copyright interest in the software to the public
domain. We make this dedication for the benefit of the public at large and to
the detriment of our heirs and successors. We intend this dedication to be an
overt act of relinquishment in perpetuity of all present and future rights to
this software under copyright law.
THE SOFTWARE IS PROVIDED "AS IS", WITHOUT WARRANTY OF ANY KIND, EXPRESS OR
IMPLIED, INCLUDING BUT NOT LIMITED TO THE WARRANTIES OF MERCHANTABILITY,
FITNESS FOR A PARTICULAR PURPOSE AND NONINFRINGEMENT. IN NO EVENT SHALL THE
AUTHORS BE LIABLE FOR ANY CLAIM, DAMAGES OR OTHER LIABILITY, WHETHER IN AN
ACTION OF CONTRACT, TORT OR OTHERWISE, ARISING FROM, OUT OF OR IN CONNECTION
WITH THE SOFTWARE OR THE USE OR OTHER DEALINGS IN THE SOFTWARE.
------------------------------------------------------------------------------
--]]<|MERGE_RESOLUTION|>--- conflicted
+++ resolved
@@ -24,11 +24,7 @@
         extract = function(v, from, width)
             local w = 0
             for i = from, from + width - 1 do
-<<<<<<< HEAD
-                w = w + (((floor(v / 2^i)) % 2) * 2^(i - from))
-=======
                 w = w + (((math.floor(v / 2^i)) % 2) * 2^(i - from))
->>>>>>> 55e43d14
             end
             return w
         end
